{
  "name": "compression",
  "description": "Node.js compression middleware",
  "version": "1.7.4",
  "contributors": [
    "Douglas Christopher Wilson <doug@somethingdoug.com>",
    "Jonathan Ong <me@jongleberry.com> (http://jongleberry.com)"
  ],
  "license": "MIT",
  "repository": "expressjs/compression",
  "dependencies": {
<<<<<<< HEAD
    "@stdlib/assert-is-uint8array": "^0.0.8",
    "accepts": "~1.3.7",
=======
    "accepts": "~1.3.8",
>>>>>>> ad5113b9
    "bytes": "3.0.0",
    "compressible": "~2.0.18",
    "debug": "2.6.9",
    "on-headers": "~1.0.2",
    "safe-buffer": "5.2.1",
    "vary": "~1.1.2"
  },
  "devDependencies": {
    "after": "0.8.2",
    "eslint": "7.32.0",
    "eslint-config-standard": "14.1.1",
<<<<<<< HEAD
    "eslint-plugin-import": "2.25.3",
    "eslint-plugin-markdown": "1.0.0",
    "eslint-plugin-node": "9.2.0",
    "eslint-plugin-promise": "4.2.1",
    "eslint-plugin-standard": "4.0.1",
    "istanbul": "0.4.5",
    "mocha": "6.2.3",
    "supertest": "4.0.2",
    "sinon": "4.5.0"
=======
    "eslint-plugin-import": "2.26.0",
    "eslint-plugin-markdown": "2.2.1",
    "eslint-plugin-node": "11.1.0",
    "eslint-plugin-promise": "5.2.0",
    "eslint-plugin-standard": "4.1.0",
    "mocha": "9.2.2",
    "nyc": "15.1.0",
    "supertest": "6.2.3"
>>>>>>> ad5113b9
  },
  "files": [
    "LICENSE",
    "HISTORY.md",
    "index.js"
  ],
  "engines": {
    "node": ">= 0.8.0"
  },
  "scripts": {
    "lint": "eslint .",
    "test": "mocha --check-leaks --reporter spec --bail",
    "test-ci": "nyc --reporter=lcovonly --reporter=text npm test",
    "test-cov": "nyc --reporter=html --reporter=text npm test"
  }
}<|MERGE_RESOLUTION|>--- conflicted
+++ resolved
@@ -9,12 +9,8 @@
   "license": "MIT",
   "repository": "expressjs/compression",
   "dependencies": {
-<<<<<<< HEAD
     "@stdlib/assert-is-uint8array": "^0.0.8",
-    "accepts": "~1.3.7",
-=======
     "accepts": "~1.3.8",
->>>>>>> ad5113b9
     "bytes": "3.0.0",
     "compressible": "~2.0.18",
     "debug": "2.6.9",
@@ -26,17 +22,6 @@
     "after": "0.8.2",
     "eslint": "7.32.0",
     "eslint-config-standard": "14.1.1",
-<<<<<<< HEAD
-    "eslint-plugin-import": "2.25.3",
-    "eslint-plugin-markdown": "1.0.0",
-    "eslint-plugin-node": "9.2.0",
-    "eslint-plugin-promise": "4.2.1",
-    "eslint-plugin-standard": "4.0.1",
-    "istanbul": "0.4.5",
-    "mocha": "6.2.3",
-    "supertest": "4.0.2",
-    "sinon": "4.5.0"
-=======
     "eslint-plugin-import": "2.26.0",
     "eslint-plugin-markdown": "2.2.1",
     "eslint-plugin-node": "11.1.0",
@@ -44,8 +29,8 @@
     "eslint-plugin-standard": "4.1.0",
     "mocha": "9.2.2",
     "nyc": "15.1.0",
-    "supertest": "6.2.3"
->>>>>>> ad5113b9
+    "supertest": "6.2.3",
+    "sinon": "4.5.0"
   },
   "files": [
     "LICENSE",
