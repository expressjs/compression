--- conflicted
+++ resolved
@@ -302,21 +302,6 @@
   return Buffer.isBuffer(chunk)
     ? chunk
     : Buffer.from(chunk, encoding)
-<<<<<<< HEAD
-}
-
-/**
- * Determine if the response headers have been sent.
- *
- * @param {object} res
- * @returns {boolean}
- * @private
- */
-
-function headersSent (res) {
-  return typeof res.headersSent !== 'boolean'
-    ? Boolean(res._header)
-    : res.headersSent
 }
 
 /**
@@ -328,6 +313,4 @@
  */
 function isFinished (res) {
   return res.writableFinished || !res.socket.writable
-=======
->>>>>>> f1b3e1cc
 }