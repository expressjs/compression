{
  "name": "compression",
  "description": "Node.js compression middleware",
  "version": "1.7.4",
  "contributors": [
    "Douglas Christopher Wilson <doug@somethingdoug.com>",
    "Jonathan Ong <me@jongleberry.com> (http://jongleberry.com)"
  ],
  "license": "MIT",
  "repository": "expressjs/compression",
  "dependencies": {
<<<<<<< HEAD
    "negotiator": "0.6.4",
    "bytes": "3.0.0",
=======
    "accepts": "~1.3.8",
    "bytes": "3.1.2",
>>>>>>> dd8cbe52
    "compressible": "~2.0.18",
    "debug": "2.6.9",
    "object-assign": "4.1.1",
    "on-headers": "~1.0.2",
    "safe-buffer": "5.2.1",
    "vary": "~1.1.2"
  },
  "devDependencies": {
    "after": "0.8.2",
    "eslint": "7.32.0",
    "eslint-config-standard": "14.1.1",
    "eslint-plugin-import": "2.26.0",
    "eslint-plugin-markdown": "2.2.1",
    "eslint-plugin-node": "11.1.0",
    "eslint-plugin-promise": "5.2.0",
    "eslint-plugin-standard": "4.1.0",
    "mocha": "9.2.2",
    "nyc": "15.1.0",
    "supertest": "6.2.3"
  },
  "files": [
    "LICENSE",
    "HISTORY.md",
    "index.js"
  ],
  "engines": {
    "node": ">= 0.8.0"
  },
  "scripts": {
    "lint": "eslint .",
    "test": "mocha --check-leaks --reporter spec --bail",
    "test-ci": "nyc --reporter=lcovonly --reporter=text npm test",
    "test-cov": "nyc --reporter=html --reporter=text npm test"
  }
}<|MERGE_RESOLUTION|>--- conflicted
+++ resolved
@@ -9,13 +9,8 @@
   "license": "MIT",
   "repository": "expressjs/compression",
   "dependencies": {
-<<<<<<< HEAD
     "negotiator": "0.6.4",
-    "bytes": "3.0.0",
-=======
-    "accepts": "~1.3.8",
     "bytes": "3.1.2",
->>>>>>> dd8cbe52
     "compressible": "~2.0.18",
     "debug": "2.6.9",
     "object-assign": "4.1.1",
