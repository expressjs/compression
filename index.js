--- conflicted
+++ resolved
@@ -14,10 +14,7 @@
  * @private
  */
 
-<<<<<<< HEAD
-=======
 var Negotiator = require('negotiator')
->>>>>>> d3560e02
 var Buffer = require('safe-buffer').Buffer
 var bytes = require('bytes')
 var compressible = require('compressible')
@@ -27,7 +24,6 @@
 var vary = require('vary')
 var zlib = require('zlib')
 var hasBrotliSupport = require('./encoding_negotiator').hasBrotliSupport
-var negotiateEncoding = require('./encoding_negotiator').negotiateEncoding
 
 /**
  * Module exports.
@@ -193,17 +189,8 @@
       }
 
       // compression method
-<<<<<<< HEAD
-      var method = negotiateEncoding(req, ['br', 'gzip', 'deflate', 'identity'])
-
-      // we really don't prefer deflate
-      if (method === 'deflate' && negotiateEncoding(req, ['gzip'])) {
-        method = negotiateEncoding(req, ['br', 'gzip', 'identity'])
-      }
-=======
       var negotiator = new Negotiator(req)
       var method = negotiator.encoding(['gzip', 'deflate', 'identity'], ['gzip'])
->>>>>>> d3560e02
 
       // negotiation failed
       if (!method || method === 'identity') {
