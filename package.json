{
  "name": "compression",
  "description": "Node.js compression middleware",
  "version": "1.7.4",
  "contributors": [
    "Douglas Christopher Wilson <doug@somethingdoug.com>",
    "Jonathan Ong <me@jongleberry.com> (http://jongleberry.com)"
  ],
  "license": "MIT",
  "repository": "expressjs/compression",
  "dependencies": {
    "accepts": "~1.3.8",
    "bytes": "3.0.0",
<<<<<<< HEAD
    "compressible": "~2.0.17",
    "debug": "^4.1.1",
=======
    "compressible": "~2.0.18",
    "debug": "2.6.9",
>>>>>>> ad5113b9
    "on-headers": "~1.0.2",
    "safe-buffer": "5.2.1",
    "vary": "~1.1.2"
  },
  "devDependencies": {
    "after": "0.8.2",
    "eslint": "7.32.0",
    "eslint-config-standard": "14.1.1",
    "eslint-plugin-import": "2.26.0",
    "eslint-plugin-markdown": "2.2.1",
    "eslint-plugin-node": "11.1.0",
    "eslint-plugin-promise": "5.2.0",
    "eslint-plugin-standard": "4.1.0",
    "mocha": "9.2.2",
    "nyc": "15.1.0",
    "supertest": "6.2.3"
  },
  "files": [
    "LICENSE",
    "HISTORY.md",
    "index.js"
  ],
  "engines": {
    "node": ">= 0.8.0"
  },
  "scripts": {
    "lint": "eslint .",
    "test": "mocha --check-leaks --reporter spec --bail",
    "test-ci": "nyc --reporter=lcovonly --reporter=text npm test",
    "test-cov": "nyc --reporter=html --reporter=text npm test"
  }
}<|MERGE_RESOLUTION|>--- conflicted
+++ resolved
@@ -11,13 +11,8 @@
   "dependencies": {
     "accepts": "~1.3.8",
     "bytes": "3.0.0",
-<<<<<<< HEAD
-    "compressible": "~2.0.17",
+    "compressible": "~2.0.18",
     "debug": "^4.1.1",
-=======
-    "compressible": "~2.0.18",
-    "debug": "2.6.9",
->>>>>>> ad5113b9
     "on-headers": "~1.0.2",
     "safe-buffer": "5.2.1",
     "vary": "~1.1.2"
