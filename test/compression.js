var after = require('after')
var assert = require('assert')
var Buffer = require('safe-buffer').Buffer
var bytes = require('bytes')
var crypto = require('crypto')
var http = require('http')
var request = require('supertest')
var zlib = require('zlib')

var describeHttp2 = describe.skip
try {
  var http2 = require('http2')
  describeHttp2 = describe
} catch (err) {
  if (err) {
    console.log('http2 tests disabled.')
  }
}

var compression = require('..')

describe('compression()', function () {
  it('should skip HEAD', function (done) {
    var server = createServer({ threshold: 0 }, function (req, res) {
      res.setHeader('Content-Type', 'text/plain')
      res.end('hello, world')
    })

    request(server)
      .head('/')
      .set('Accept-Encoding', 'gzip')
      .expect(shouldNotHaveHeader('Content-Encoding'))
      .expect(200, done)
  })

  it('should skip unknown accept-encoding', function (done) {
    var server = createServer({ threshold: 0 }, function (req, res) {
      res.setHeader('Content-Type', 'text/plain')
      res.end('hello, world')
    })

    request(server)
      .get('/')
      .set('Accept-Encoding', 'bogus')
      .expect(shouldNotHaveHeader('Content-Encoding'))
      .expect(200, done)
  })

  it('should skip if content-encoding already set', function (done) {
    var server = createServer({ threshold: 0 }, function (req, res) {
      res.setHeader('Content-Type', 'text/plain')
      res.setHeader('Content-Encoding', 'x-custom')
      res.end('hello, world')
    })

    request(server)
      .get('/')
      .set('Accept-Encoding', 'gzip')
      .expect('Content-Encoding', 'x-custom')
      .expect(200, 'hello, world', done)
  })

  it('should set Vary', function (done) {
    var server = createServer({ threshold: 0 }, function (req, res) {
      res.setHeader('Content-Type', 'text/plain')
      res.end('hello, world')
    })

    request(server)
      .get('/')
      .set('Accept-Encoding', 'gzip')
      .expect('Content-Encoding', 'gzip')
      .expect('Vary', 'Accept-Encoding', done)
  })

  it('should set Vary even if Accept-Encoding is not set', function (done) {
    var server = createServer({ threshold: 1000 }, function (req, res) {
      res.setHeader('Content-Type', 'text/plain')
      res.end('hello, world')
    })

    request(server)
      .get('/')
      .expect('Vary', 'Accept-Encoding')
      .expect(shouldNotHaveHeader('Content-Encoding'))
      .expect(200, done)
  })

  it('should not set Vary if Content-Type does not pass filter', function (done) {
    var server = createServer(null, function (req, res) {
      res.setHeader('Content-Type', 'image/jpeg')
      res.end()
    })

    request(server)
      .get('/')
      .expect(shouldNotHaveHeader('Vary'))
      .expect(200, done)
  })

  it('should set Vary for HEAD request', function (done) {
    var server = createServer({ threshold: 0 }, function (req, res) {
      res.setHeader('Content-Type', 'text/plain')
      res.end('hello, world')
    })

    request(server)
      .head('/')
      .set('Accept-Encoding', 'gzip')
      .expect('Vary', 'Accept-Encoding', done)
  })

  it('should transfer chunked', function (done) {
    var server = createServer({ threshold: 0 }, function (req, res) {
      res.setHeader('Content-Type', 'text/plain')
      res.end('hello, world')
    })

    request(server)
      .get('/')
      .set('Accept-Encoding', 'gzip')
      .expect('Transfer-Encoding', 'chunked', done)
  })

  it('should remove Content-Length for chunked', function (done) {
    var server = createServer({ threshold: 0 }, function (req, res) {
      res.setHeader('Content-Type', 'text/plain')
      res.end('hello, world')
    })

    request(server)
      .get('/')
      .expect('Content-Encoding', 'gzip')
      .expect(shouldNotHaveHeader('Content-Length'))
      .expect(200, done)
  })

  it('should work with encoding arguments', function (done) {
    var server = createServer({ threshold: 0 }, function (req, res) {
      res.setHeader('Content-Type', 'text/plain')
      res.write('hello, ', 'utf8')
      res.end('world', 'utf8')
    })

    request(server)
      .get('/')
      .set('Accept-Encoding', 'gzip')
      .expect('Transfer-Encoding', 'chunked')
      .expect(200, 'hello, world', done)
  })

  it('should allow writing after close', function (done) {
    // UGH
    var server = createServer({ threshold: 0 }, function (req, res) {
      res.setHeader('Content-Type', 'text/plain')
      res.once('close', function () {
        res.write('hello, ')
        res.end('world')
        done()
      })
      res.destroy()
    })

    request(server)
      .get('/')
      .end(function () {})
  })

  it('should back-pressure when compressed', function (done) {
    var buf
    var cb = after(2, done)
    var client
    var drained = false
    var resp
    var server = createServer({ threshold: 0 }, function (req, res) {
      resp = res

      res.on('drain', function () {
        drained = true
      })

      res.setHeader('Content-Type', 'text/plain')
      res.write('start')
      pressure()
    })

    crypto.randomBytes(1024 * 128, function (err, chunk) {
      if (err) return done(err)
      buf = chunk
      pressure()
    })

    function pressure () {
      if (!buf || !resp || !client) return

      assert.ok(!drained)

      while (resp.write(buf) !== false) {
        resp.flush()
      }

      resp.on('drain', function () {
        assert.ok(resp.write('end'))
        resp.end()
      })

      resp.on('finish', cb)
      client.resume()
    }

    request(server)
      .get('/')
      .request()
      .on('response', function (res) {
        client = res
        assert.strictEqual(res.headers['content-encoding'], 'gzip')
        res.pause()
        res.on('end', function () {
          server.close(cb)
        })
        pressure()
      })
      .end()
  })

  it('should back-pressure when uncompressed', function (done) {
    var buf
    var cb = after(2, done)
    var client
    var drained = false
    var resp
    var server = createServer({ filter: function () { return false } }, function (req, res) {
      resp = res

      res.on('drain', function () {
        drained = true
      })

      res.setHeader('Content-Type', 'text/plain')
      res.write('start')
      pressure()
    })

    crypto.randomBytes(1024 * 128, function (err, chunk) {
      if (err) return done(err)
      buf = chunk
      pressure()
    })

    function pressure () {
      if (!buf || !resp || !client) return

      while (resp.write(buf) !== false) {
        resp.flush()
      }

      resp.on('drain', function () {
        assert.ok(drained)
        assert.ok(resp.write('end'))
        resp.end()
      })
      resp.on('finish', cb)
      client.resume()
    }

    request(server)
      .get('/')
      .request()
      .on('response', function (res) {
        client = res
        shouldNotHaveHeader('Content-Encoding')(res)
        res.pause()
        res.on('end', function () {
          server.close(cb)
        })
        pressure()
      })
      .end()
  })

  it('should transfer large bodies', function (done) {
    var len = bytes('1mb')
    var buf = Buffer.alloc(len, '.')
    var server = createServer({ threshold: 0 }, function (req, res) {
      res.setHeader('Content-Type', 'text/plain')
      res.end(buf)
    })

    request(server)
      .get('/')
      .set('Accept-Encoding', 'gzip')
      .expect('Transfer-Encoding', 'chunked')
      .expect('Content-Encoding', 'gzip')
      .expect(shouldHaveBodyLength(len))
      .expect(200, buf.toString(), done)
  })

  it('should transfer large bodies with multiple writes', function (done) {
    var len = bytes('40kb')
    var buf = Buffer.alloc(len, '.')
    var server = createServer({ threshold: 0 }, function (req, res) {
      res.setHeader('Content-Type', 'text/plain')
      res.write(buf)
      res.write(buf)
      res.write(buf)
      res.end(buf)
    })

    request(server)
      .get('/')
      .set('Accept-Encoding', 'gzip')
      .expect('Transfer-Encoding', 'chunked')
      .expect('Content-Encoding', 'gzip')
      .expect(shouldHaveBodyLength(len * 4))
      .expect(200, done)
  })

<<<<<<< HEAD
  it('should support removeListener("drain") after on("drain"); stream present', function (done) {
    // compression doesn't proxy listenerCount() to the compression stream, so
    // instead watch for a MaxListenersExceededWarning
    var hasWarned = false
    var onWarning = function () {
      hasWarned = true
    }
    process.on('warning', onWarning)
    var server = createServer({ threshold: 0 }, function (req, res) {
      res.setHeader('Content-Type', 'text/plain')
      var len = bytes('40kb')
      var buf = Buffer.alloc(len, '.')
      res.write(buf)
      for (var times = 0; times < res.getMaxListeners() + 1; times++) {
        var listener = function () {}
        res.on('drain', listener)
        res.removeListener('drain', listener)
      }
      res.end()
    })

    request(server)
      .get('/')
      .set('Accept-Encoding', 'gzip')
      .expect(function () {
        process.removeListener('warning', onWarning)
        assert.ok(!hasWarned)
      })
      .expect(200, done)
  })

  it('should support removeListener("drain") after addListener("drain")', function (done) {
    var hasWarned = false
    var onWarning = function () {
      hasWarned = true
    }
    process.on('warning', onWarning)
    var server = createServer({ threshold: 0 }, function (req, res) {
      res.setHeader('Content-Type', 'text/plain')
      var len = bytes('40kb')
      var buf = Buffer.alloc(len, '.')
      res.write(buf)
      for (var times = 0; times < res.getMaxListeners() + 1; times++) {
        var listener = function () {}
        res.addListener('drain', listener)
        res.removeListener('drain', listener)
      }
      res.end()
    })

    request(server)
      .get('/')
      .set('Accept-Encoding', 'gzip')
      .expect(function () {
        process.removeListener('warning', onWarning)
        assert.ok(!hasWarned)
      })
      .expect(200, done)
  })

  it('should support off("drain") after addListener("drain")', function (done) {
    if (!require('events').EventEmitter.prototype.off) { // off was added in Node.js v10
      this.skip()
    }
    var hasWarned = false
    var onWarning = function () {
      hasWarned = true
    }
    process.on('warning', onWarning)
    var server = createServer({ threshold: 0 }, function (req, res) {
      res.setHeader('Content-Type', 'text/plain')
      var len = bytes('40kb')
      var buf = Buffer.alloc(len, '.')
      res.write(buf)
      for (var times = 0; times < res.getMaxListeners() + 1; times++) {
        var listener = function () {}
        res.addListener('drain', listener)
        res.off('drain', listener)
      }
      res.end()
    })

    request(server)
      .get('/')
      .set('Accept-Encoding', 'gzip')
      .expect(function () {
        process.removeListener('warning', onWarning)
        assert.ok(!hasWarned)
      })
      .expect(200, done)
  })

  it('should support removeListener("drain"); buffered', function (done) {
    // Variant of above tests for scenario when the listener is buffered (stream
    // is not yet present).
    var hasWarned = false
    var onWarning = function () {
      hasWarned = true
    }
    process.on('warning', onWarning)
    var server = createServer({ threshold: 0 }, function (req, res) {
      res.setHeader('Content-Type', 'text/plain')
      res.on('end', function () {})
      for (var times = 0; times < res.getMaxListeners() + 1; times++) {
        var listener = function () {}
        res.on('drain', listener)
        res.removeListener('drain', listener)
      }
      res.end()
    })

    request(server)
      .get('/')
      .set('Accept-Encoding', 'gzip')
      .expect(function () {
        process.removeListener('warning', onWarning)
        assert.ok(!hasWarned)
      })
      .expect(200, done)
  })

  it('should support removeListener("drain"); multiple bindings of same listener, buffered', function (done) {
    // Variant of above test for scenario when the listener is buffered (stream
    // is not yet present) and the same listener is added two or more times.
    var hasWarned = false
    var onWarning = function () {
      hasWarned = true
    }
    process.on('warning', onWarning)
    var server = createServer({ threshold: 0 }, function (req, res) {
      res.setHeader('Content-Type', 'text/plain')
      for (var times = 0; times < res.getMaxListeners() + 1; times++) {
        var listener = function () {}
        res.on('drain', listener)
        res.on('drain', listener)
        res.removeListener('drain', listener)
      }
      res.end()
    })

    request(server)
      .get('/')
      .set('Accept-Encoding', 'gzip')
      .expect(function () {
        process.removeListener('warning', onWarning)
        assert.ok(!hasWarned)
      })
      .expect(200, done)
  })

  it('should not leak event listeners when res.unpipe() is used (#135)', function (done) {
    // unpipe and stream.Readable were added in v0.9.4
    var stream = require('stream')
    if (!(stream.Readable && stream.Readable.prototype.unpipe)) {
      this.skip()
    }

    var hasWarned = false
    var onWarning = function () {
      hasWarned = true
    }
    var server = createServer({ threshold: 0 }, function (req, res) {
      var times = 0
      var int = setInterval(function () {
        var rs = require('fs').createReadStream('does not exist')
        rs.on('error', function (e) {
          rs.unpipe(res)
        })
        rs.pipe(res)
        if (times++ > res.getMaxListeners()) {
          clearInterval(int)
          res.end('hello, world')
        }
      })
    })

    request(server)
      .get('/')
      .set('Accept-Encoding', 'gzip')
      .expect(function () {
        process.removeListener('warning', onWarning)
        assert.ok(!hasWarned)
      })
      .expect(200, done)
=======
  describeHttp2('http2', function () {
    it('should work with http2 server', function (done) {
      var server = createHttp2Server({ threshold: 0 }, function (req, res) {
        res.setHeader(http2.constants.HTTP2_HEADER_CONTENT_TYPE, 'text/plain')
        res.end('hello, world')
      })
      server.on('listening', function () {
        var client = createHttp2Client(server.address().port)
        // using ES5 as Node.js <=4.0.0 does not have Computed Property Names
        var reqHeaders = {}
        reqHeaders[http2.constants.HTTP2_HEADER_ACCEPT_ENCODING] = 'gzip'
        var request = client.request(reqHeaders)
        request.on('response', function (headers) {
          assert.strictEqual(headers[http2.constants.HTTP2_HEADER_STATUS], 200)
          assert.strictEqual(headers[http2.constants.HTTP2_HEADER_CONTENT_TYPE], 'text/plain')
          assert.strictEqual(headers[http2.constants.HTTP2_HEADER_CONTENT_ENCODING], 'gzip')
        })
        var chunks = []
        request.on('data', function (chunk) {
          chunks.push(chunk)
        })
        request.on('end', function () {
          closeHttp2(client, server, function () {
            zlib.gunzip(Buffer.concat(chunks), function (err, data) {
              assert.ok(!err)
              assert.strictEqual(data.toString(), 'hello, world')
              done()
            })
          })
        })
        request.end()
      })
    })
>>>>>>> b7d5d77f
  })

  describe('threshold', function () {
    it('should not compress responses below the threshold size', function (done) {
      var server = createServer({ threshold: '1kb' }, function (req, res) {
        res.setHeader('Content-Type', 'text/plain')
        res.setHeader('Content-Length', '12')
        res.end('hello, world')
      })

      request(server)
        .get('/')
        .set('Accept-Encoding', 'gzip')
        .expect(shouldNotHaveHeader('Content-Encoding'))
        .expect(200, done)
    })

    it('should compress responses above the threshold size', function (done) {
      var server = createServer({ threshold: '1kb' }, function (req, res) {
        res.setHeader('Content-Type', 'text/plain')
        res.setHeader('Content-Length', '2048')
        res.end(Buffer.alloc(2048))
      })

      request(server)
        .get('/')
        .set('Accept-Encoding', 'gzip')
        .expect('Content-Encoding', 'gzip', done)
    })

    it('should compress when streaming without a content-length', function (done) {
      var server = createServer({ threshold: '1kb' }, function (req, res) {
        res.setHeader('Content-Type', 'text/plain')
        res.write('hello, ')
        setTimeout(function () {
          res.end('world')
        }, 10)
      })

      request(server)
        .get('/')
        .set('Accept-Encoding', 'gzip')
        .expect('Content-Encoding', 'gzip', done)
    })

    it('should not compress when streaming and content-length is lower than threshold', function (done) {
      var server = createServer({ threshold: '1kb' }, function (req, res) {
        res.setHeader('Content-Type', 'text/plain')
        res.setHeader('Content-Length', '12')
        res.write('hello, ')
        setTimeout(function () {
          res.end('world')
        }, 10)
      })

      request(server)
        .get('/')
        .set('Accept-Encoding', 'gzip')
        .expect(shouldNotHaveHeader('Content-Encoding'))
        .expect(200, done)
    })

    it('should compress when streaming and content-length is larger than threshold', function (done) {
      var server = createServer({ threshold: '1kb' }, function (req, res) {
        res.setHeader('Content-Type', 'text/plain')
        res.setHeader('Content-Length', '2048')
        res.write(Buffer.alloc(1024))
        setTimeout(function () {
          res.end(Buffer.alloc(1024))
        }, 10)
      })

      request(server)
        .get('/')
        .set('Accept-Encoding', 'gzip')
        .expect('Content-Encoding', 'gzip', done)
    })

    // res.end(str, encoding) broken in node.js 0.8
    var run = /^v0\.8\./.test(process.version) ? it.skip : it
    run('should handle writing hex data', function (done) {
      var server = createServer({ threshold: 6 }, function (req, res) {
        res.setHeader('Content-Type', 'text/plain')
        res.end('2e2e2e2e', 'hex')
      })

      request(server)
        .get('/')
        .set('Accept-Encoding', 'gzip')
        .expect(shouldNotHaveHeader('Content-Encoding'))
        .expect(200, '....', done)
    })

    it('should consider res.end() as 0 length', function (done) {
      var server = createServer({ threshold: 1 }, function (req, res) {
        res.setHeader('Content-Type', 'text/plain')
        res.end()
      })

      request(server)
        .get('/')
        .set('Accept-Encoding', 'gzip')
        .expect(shouldNotHaveHeader('Content-Encoding'))
        .expect(200, '', done)
    })

    it('should work with res.end(null)', function (done) {
      var server = createServer({ threshold: 1000 }, function (req, res) {
        res.setHeader('Content-Type', 'text/plain')
        res.end(null)
      })

      request(server)
        .get('/')
        .set('Accept-Encoding', 'gzip')
        .expect(shouldNotHaveHeader('Content-Encoding'))
        .expect(200, '', done)
    })
  })

  describe('when "Accept-Encoding: gzip"', function () {
    it('should respond with gzip', function (done) {
      var server = createServer({ threshold: 0 }, function (req, res) {
        res.setHeader('Content-Type', 'text/plain')
        res.end('hello, world')
      })

      request(server)
        .get('/')
        .set('Accept-Encoding', 'gzip')
        .expect('Content-Encoding', 'gzip', done)
    })

    it('should return false writing after end', function (done) {
      var server = createServer({ threshold: 0 }, function (req, res) {
        res.setHeader('Content-Type', 'text/plain')
        res.end('hello, world')
        assert.ok(res.write() === false)
        assert.ok(res.end() === false)
      })

      request(server)
        .get('/')
        .set('Accept-Encoding', 'gzip')
        .expect('Content-Encoding', 'gzip', done)
    })
  })

  describe('when "Accept-Encoding: deflate"', function () {
    it('should respond with deflate', function (done) {
      var server = createServer({ threshold: 0 }, function (req, res) {
        res.setHeader('Content-Type', 'text/plain')
        res.end('hello, world')
      })

      request(server)
        .get('/')
        .set('Accept-Encoding', 'deflate')
        .expect('Content-Encoding', 'deflate', done)
    })
  })

  describe('when "Accept-Encoding: gzip, deflate"', function () {
    it('should respond with gzip', function (done) {
      var server = createServer({ threshold: 0 }, function (req, res) {
        res.setHeader('Content-Type', 'text/plain')
        res.end('hello, world')
      })

      request(server)
        .get('/')
        .set('Accept-Encoding', 'gzip, deflate')
        .expect('Content-Encoding', 'gzip', done)
    })
  })

  describe('when "Accept-Encoding: deflate, gzip"', function () {
    it('should respond with gzip', function (done) {
      var server = createServer({ threshold: 0 }, function (req, res) {
        res.setHeader('Content-Type', 'text/plain')
        res.end('hello, world')
      })

      request(server)
        .get('/')
        .set('Accept-Encoding', 'deflate, gzip')
        .expect('Content-Encoding', 'gzip', done)
    })
  })

  describe('when "Cache-Control: no-transform" response header', function () {
    it('should not compress response', function (done) {
      var server = createServer({ threshold: 0 }, function (req, res) {
        res.setHeader('Cache-Control', 'no-transform')
        res.setHeader('Content-Type', 'text/plain')
        res.end('hello, world')
      })

      request(server)
        .get('/')
        .set('Accept-Encoding', 'gzip')
        .expect('Cache-Control', 'no-transform')
        .expect(shouldNotHaveHeader('Content-Encoding'))
        .expect(200, 'hello, world', done)
    })

    it('should not set Vary headerh', function (done) {
      var server = createServer({ threshold: 0 }, function (req, res) {
        res.setHeader('Cache-Control', 'no-transform')
        res.setHeader('Content-Type', 'text/plain')
        res.end('hello, world')
      })

      request(server)
        .get('/')
        .set('Accept-Encoding', 'gzip')
        .expect('Cache-Control', 'no-transform')
        .expect(shouldNotHaveHeader('Vary'))
        .expect(200, done)
    })
  })

  describe('.filter', function () {
    it('should be a function', function () {
      assert.strictEqual(typeof compression.filter, 'function')
    })

    it('should return false on empty response', function (done) {
      var server = http.createServer(function (req, res) {
        res.end(String(compression.filter(req, res)))
      })

      request(server)
        .get('/')
        .expect(200, 'false', done)
    })

    it('should return true for "text/plain"', function (done) {
      var server = http.createServer(function (req, res) {
        res.setHeader('Content-Type', 'text/plain')
        res.end(String(compression.filter(req, res)))
      })

      request(server)
        .get('/')
        .expect(200, 'true', done)
    })

    it('should return false for "application/x-bogus"', function (done) {
      var server = http.createServer(function (req, res) {
        res.setHeader('Content-Type', 'application/x-bogus')
        res.end(String(compression.filter(req, res)))
      })

      request(server)
        .get('/')
        .expect(200, 'false', done)
    })
  })

  describe('res.flush()', function () {
    it('should always be present', function (done) {
      var server = createServer(null, function (req, res) {
        res.statusCode = typeof res.flush === 'function'
          ? 200
          : 500
        res.flush()
        res.end()
      })

      request(server)
        .get('/')
        .expect(200, done)
    })

    it('should flush the response', function (done) {
      var chunks = 0
      var next
      var server = createServer({ threshold: 0 }, function (req, res) {
        next = writeAndFlush(res, 2, Buffer.alloc(1024))
        res.setHeader('Content-Type', 'text/plain')
        res.setHeader('Content-Length', '2048')
        next()
      })

      function onchunk (chunk) {
        assert.ok(chunks++ < 2)
        assert.strictEqual(chunk.length, 1024)
        next()
      }

      request(server)
        .get('/')
        .set('Accept-Encoding', 'gzip')
        .request()
        .on('response', unchunk('gzip', onchunk, function (err) {
          if (err) return done(err)
          server.close(done)
        }))
        .end()
    })

    it('should flush small chunks for gzip', function (done) {
      var chunks = 0
      var next
      var server = createServer({ threshold: 0 }, function (req, res) {
        next = writeAndFlush(res, 2, Buffer.from('..'))
        res.setHeader('Content-Type', 'text/plain')
        next()
      })

      function onchunk (chunk) {
        assert.ok(chunks++ < 20)
        assert.strictEqual(chunk.toString(), '..')
        next()
      }

      request(server)
        .get('/')
        .set('Accept-Encoding', 'gzip')
        .request()
        .on('response', unchunk('gzip', onchunk, function (err) {
          if (err) return done(err)
          server.close(done)
        }))
        .end()
    })

    it('should flush small chunks for deflate', function (done) {
      var chunks = 0
      var next
      var server = createServer({ threshold: 0 }, function (req, res) {
        next = writeAndFlush(res, 2, Buffer.from('..'))
        res.setHeader('Content-Type', 'text/plain')
        next()
      })

      function onchunk (chunk) {
        assert.ok(chunks++ < 20)
        assert.strictEqual(chunk.toString(), '..')
        next()
      }

      request(server)
        .get('/')
        .set('Accept-Encoding', 'deflate')
        .request()
        .on('response', unchunk('deflate', onchunk, function (err) {
          if (err) return done(err)
          server.close(done)
        }))
        .end()
    })
  })
})

function createServer (opts, fn) {
  var _compression = compression(opts)
  return http.createServer(function (req, res) {
    _compression(req, res, function (err) {
      if (err) {
        res.statusCode = err.status || 500
        res.end(err.message)
        return
      }

      if (typeof res.getMaxListeners !== 'function') {
        // Added in v0.11.2
        res.getMaxListeners = function getMaxListeners () {
          return 10
        }
      }

      fn(req, res)
    })
  })
}

function createHttp2Server (opts, fn) {
  var _compression = compression(opts)
  var server = http2.createServer(function (req, res) {
    _compression(req, res, function (err) {
      if (err) {
        res.statusCode = err.status || 500
        res.end(err.message)
        return
      }

      fn(req, res)
    })
  })
  server.listen(0, '127.0.0.1')
  return server
}

function createHttp2Client (port) {
  return http2.connect('http://127.0.0.1:' + port)
}

function closeHttp2 (client, server, callback) {
  if (typeof client.shutdown === 'function') {
    // this is the node v8.x way of closing the connections
    client.shutdown({}, function () {
      server.close(function () {
        callback()
      })
    })
  } else {
    // this is the node v9.x onwards way of closing the connections
    client.close(function () {
      // force existing connections to time out after 1ms.
      // this is done to force the server to close in some cases where it wouldn't do it otherwise.
      server.close(function () {
        callback()
      })
    })
  }
}

function shouldHaveBodyLength (length) {
  return function (res) {
    assert.strictEqual(res.text.length, length, 'should have body length of ' + length)
  }
}

function shouldNotHaveHeader (header) {
  return function (res) {
    assert.ok(!(header.toLowerCase() in res.headers), 'should not have header ' + header)
  }
}

function writeAndFlush (stream, count, buf) {
  var writes = 0

  return function () {
    if (writes++ >= count) return
    if (writes === count) return stream.end(buf)
    stream.write(buf)
    stream.flush()
  }
}

function unchunk (encoding, onchunk, onend) {
  return function (res) {
    var stream

    assert.strictEqual(res.headers['content-encoding'], encoding)

    switch (encoding) {
      case 'deflate':
        stream = res.pipe(zlib.createInflate())
        break
      case 'gzip':
        stream = res.pipe(zlib.createGunzip())
        break
    }

    stream.on('data', onchunk)
    stream.on('end', onend)
  }
}<|MERGE_RESOLUTION|>--- conflicted
+++ resolved
@@ -315,7 +315,6 @@
       .expect(200, done)
   })
 
-<<<<<<< HEAD
   it('should support removeListener("drain") after on("drain"); stream present', function (done) {
     // compression doesn't proxy listenerCount() to the compression stream, so
     // instead watch for a MaxListenersExceededWarning
@@ -500,7 +499,8 @@
         assert.ok(!hasWarned)
       })
       .expect(200, done)
-=======
+  })
+
   describeHttp2('http2', function () {
     it('should work with http2 server', function (done) {
       var server = createHttp2Server({ threshold: 0 }, function (req, res) {
@@ -534,7 +534,6 @@
         request.end()
       })
     })
->>>>>>> b7d5d77f
   })
 
   describe('threshold', function () {
