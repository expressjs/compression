--- conflicted
+++ resolved
@@ -9,18 +9,10 @@
   "license": "MIT",
   "repository": "expressjs/compression",
   "dependencies": {
-<<<<<<< HEAD
-    "negotiator": "0.6.4",
-    "bytes": "3.1.2",
-    "compressible": "~2.0.18",
-    "debug": "2.6.9",
-    "object-assign": "4.1.1",
-=======
     "bytes": "3.1.2",
     "compressible": "~2.0.18",
     "debug": "2.6.9",
     "negotiator": "~0.6.4",
->>>>>>> d3560e02
     "on-headers": "~1.0.2",
     "safe-buffer": "5.2.1",
     "vary": "~1.1.2"
